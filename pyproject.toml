[project]
name = "revoiceportable"
version = "0.1.0"
description = "Portable STT/TTS pipeline with PySide6 UI"
readme = "README.md"
requires-python = ">=3.10,<3.13"
dependencies = [
    "pyside6>=6.6",
    "numpy>=1.26",
    "pydub>=0.25",
    "soundfile>=0.12",
    "gtts>=2.5",
    "tqdm>=4.66",
    "num2words>=0.5",
    "faster-whisper>=1.0",
    "rich>=13.7",
    "python-ffmpeg>=2.0",
    "pydantic>=2.7",
    "python-dateutil>=2.9",
    "cryptography>=42.0.0", # encryption support
]

[project.optional-dependencies]
dev = ["pytest>=8.0", "ruff>=0.5", "mypy>=1.10"]

[tool.uv]
# При желании можно зафиксировать индекс/кэши
<<<<<<< HEAD
=======

[tool.ruff]
line-length = 100
target-version = "py310"
exclude = ["ui/"]

[tool.mypy]
python_version = "3.10"
warn_unused_ignores = true
warn_redundant_casts = true
strict_optional = true
>>>>>>> fc6ec422
<|MERGE_RESOLUTION|>--- conflicted
+++ resolved
@@ -25,8 +25,6 @@
 
 [tool.uv]
 # При желании можно зафиксировать индекс/кэши
-<<<<<<< HEAD
-=======
 
 [tool.ruff]
 line-length = 100
@@ -37,5 +35,4 @@
 python_version = "3.10"
 warn_unused_ignores = true
 warn_redundant_casts = true
-strict_optional = true
->>>>>>> fc6ec422
+strict_optional = true