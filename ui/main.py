# -*- coding: utf-8 -*-
# PySide6 UI — RevoicePortable alpha3
# Voice auto-detection removed
# Logs: BASE_DIR / logs / log_version_alpha3.txt

from PySide6 import QtWidgets, QtGui, QtCore
from pathlib import Path
import os, subprocess, tempfile, traceback, logging, sys
from datetime import datetime

from .settings import SettingsDialog

# Version and log file
APP_VER = "alpha3"
BASE_DIR = Path(__file__).resolve().parent.parent
LOG_DIR = BASE_DIR / "logs"
LOG_DIR.mkdir(parents=True, exist_ok=True)
LOG_FILE = LOG_DIR / f"log_version_{APP_VER}.txt"

# Default input/output directories
INPUT_DIR = BASE_DIR / "input"
OUTPUT_DIR = BASE_DIR / "output"
INPUT_DIR.mkdir(exist_ok=True)
OUTPUT_DIR.mkdir(exist_ok=True)

logging.basicConfig(
    filename=str(LOG_FILE),
    level=logging.DEBUG,
    format="%(asctime)s [%(levelname)s] %(name)s: %(message)s",
    encoding="utf-8"
)
log = logging.getLogger("ui")

def handle_exception(exc_type, exc, tb):
    """Log uncaught exceptions before the application exits."""
    log.critical("Unhandled exception", exc_info=(exc_type, exc, tb))

# Register global exception hook
sys.excepthook = handle_exception

# Импорт пайплайна
from core.pipeline import (
    revoice_video, phrases_to_marked_text,
    transcribe_whisper, merge_into_phrases, ensure_ffmpeg
)

# Предустановленные голоса
SILERO_PRESETS = ["baya", "kseniya", "aidar", "eugene", "random"]
YANDEX_VOICES = ["ermil","filipp","alena","jane","oksana","zahar","omazh","madirus"]

class MainWindow(QtWidgets.QMainWindow):
    def __init__(self):
        super().__init__()
        self.setWindowTitle(f"RevoicePortable — {APP_VER}")
        self.resize(1024, 680)

        # Состояние
        self.video_path = ""
        self.out_dir = str(OUTPUT_DIR)
        self.whisper_model = "large-v3"
        self.tts_engine = "silero"
        self.voice_id = "baya"

        self.speed_pct = 100
        self.min_gap_ms = 350
        self.speed_jitter = 0.03
        self.read_numbers = False
        self.spell_latin = False

        self.music_path = ""
        self.music_db = -18.0
        self.duck_ratio = 8.0
        self.duck_thresh = 0.05

        self.last_phrases = []
        self.edited_text = None
        self.use_markers = True

        # API keys for external services
        self.yandex_key = ""
        self.chatgpt_key = ""

        log.info("UI start. Version=%s", APP_VER)
        self._build_ui()

    # ---------- UI ----------
    def _build_ui(self):
        central = QtWidgets.QWidget(self)
        layout = QtWidgets.QVBoxLayout(central)
        self.setCentralWidget(central)

        form = QtWidgets.QFormLayout()
        layout.addLayout(form)

        # Видео и папка вывода
        self.inp_video = QtWidgets.QLineEdit()
        btn_vid = QtWidgets.QPushButton("Обзор…"); btn_vid.clicked.connect(self.pick_video)
        h = QtWidgets.QHBoxLayout(); h.addWidget(self.inp_video); h.addWidget(btn_vid)
        form.addRow("Видео (MP4):", h)

        self.inp_out = QtWidgets.QLineEdit(self.out_dir)
        btn_out = QtWidgets.QPushButton("Обзор…"); btn_out.clicked.connect(self.pick_outdir)
        h2 = QtWidgets.QHBoxLayout(); h2.addWidget(self.inp_out); h2.addWidget(btn_out)
        form.addRow("Папка вывода:", h2)

        # Блок TTS и Whisper
        grid = QtWidgets.QGridLayout()
        row = 0

        self.cmb_engine = QtWidgets.QComboBox(); self.cmb_engine.addItems(["silero","yandex"])
        self.cmb_engine.currentTextChanged.connect(self._on_engine_change)
        grid.addWidget(QtWidgets.QLabel("Движок TTS:"), row, 0); grid.addWidget(self.cmb_engine, row, 1)

        self.lbl_voice = QtWidgets.QLabel("Голос:")
        self.cmb_voice = QtWidgets.QComboBox()
        grid.addWidget(self.lbl_voice, row, 2); grid.addWidget(self.cmb_voice, row, 3)

        row += 1
        self.lbl_key = QtWidgets.QLabel("Yandex key:")
        self.ed_key = QtWidgets.QLineEdit()  # Yandex Cloud API key
        grid.addWidget(self.lbl_key, row, 0); grid.addWidget(self.ed_key, row, 1, 1, 3)

        row += 1
        self.cmb_whisper = QtWidgets.QComboBox(); self.cmb_whisper.addItems(["large-v3","medium","small"])
        grid.addWidget(QtWidgets.QLabel("Whisper:"), row, 0); grid.addWidget(self.cmb_whisper, row, 1)
        self.ed_speed = QtWidgets.QLineEdit(str(self.speed_pct))
        grid.addWidget(QtWidgets.QLabel("Скорость, %:"), row, 2); grid.addWidget(self.ed_speed, row, 3)

        row += 1
        self.ed_mingap = QtWidgets.QLineEdit(str(self.min_gap_ms))
        grid.addWidget(QtWidgets.QLabel("Мин. пауза, мс:"), row, 0); grid.addWidget(self.ed_mingap, row, 1)
        self.ed_jitter = QtWidgets.QLineEdit(str(self.speed_jitter))
        grid.addWidget(QtWidgets.QLabel("Speed jitter:"), row, 2); grid.addWidget(self.ed_jitter, row, 3)

        row += 1
        self.chk_numbers = QtWidgets.QCheckBox("Числа словами"); self.chk_numbers.setChecked(self.read_numbers)
        self.chk_latin = QtWidgets.QCheckBox("Латиница по буквам"); self.chk_latin.setChecked(self.spell_latin)
        grid.addWidget(self.chk_numbers, row, 0); grid.addWidget(self.chk_latin, row, 1)

        layout.addLayout(grid)

        # Музыка
        group = QtWidgets.QGroupBox("Музыка (опционально)")
        g = QtWidgets.QGridLayout(group)
        self.ed_music = QtWidgets.QLineEdit()
        btn_ms = QtWidgets.QPushButton("Выбрать…"); btn_ms.clicked.connect(self.pick_music)
        g.addWidget(QtWidgets.QLabel("Файл:"), 0, 0); g.addWidget(self.ed_music, 0, 1); g.addWidget(btn_ms, 0, 2)
        self.ed_music_db = QtWidgets.QLineEdit(str(self.music_db))
        self.ed_duck_ratio = QtWidgets.QLineEdit(str(self.duck_ratio))
        self.ed_duck_thresh = QtWidgets.QLineEdit(str(self.duck_thresh))
        g.addWidget(QtWidgets.QLabel("Громкость, dB:"), 1, 0); g.addWidget(self.ed_music_db, 1, 1)
        g.addWidget(QtWidgets.QLabel("Duck ratio:"), 1, 2); g.addWidget(self.ed_duck_ratio, 1, 3)
        g.addWidget(QtWidgets.QLabel("Thresh:"), 1, 4); g.addWidget(self.ed_duck_thresh, 1, 5)
        layout.addWidget(group)

        # Кнопки
        hb = QtWidgets.QHBoxLayout()
        self.btn_rec = QtWidgets.QPushButton("1) Распознать")
        self.btn_edit = QtWidgets.QPushButton("2) Править (txt)")
        self.btn_run = QtWidgets.QPushButton("3) Озвучить")
        self.btn_reset = QtWidgets.QPushButton("Сброс")
        self.btn_open = QtWidgets.QPushButton("Открыть выход…")
        self.btn_help = QtWidgets.QPushButton("Помощь")
<<<<<<< HEAD
        self.btn_settings = QtWidgets.QPushButton("Настройки")
        hb.addWidget(self.btn_rec); hb.addWidget(self.btn_edit); hb.addWidget(self.btn_run)
        hb.addStretch(1); hb.addWidget(self.btn_help); hb.addWidget(self.btn_settings); hb.addWidget(self.btn_reset); hb.addWidget(self.btn_open)
=======
        hb.addWidget(self.btn_rec); hb.addWidget(self.btn_edit); hb.addWidget(self.btn_run)
        hb.addStretch(1); hb.addWidget(self.btn_help); hb.addWidget(self.btn_reset); hb.addWidget(self.btn_open)
>>>>>>> 0f096226
        layout.addLayout(hb)

        # Лог
        self.log = QtWidgets.QPlainTextEdit(); self.log.setReadOnly(True)
        layout.addWidget(self.log, 1)

        # Привязка действий
        self.btn_rec.clicked.connect(self.recognize_only)
        self.btn_edit.clicked.connect(self.open_editor)
        self.btn_run.clicked.connect(self.start_render)
        self.btn_reset.clicked.connect(self.reset_state)
        self.btn_open.clicked.connect(self.open_outdir)
        self.btn_help.clicked.connect(self.show_help)
<<<<<<< HEAD
        self.btn_settings.clicked.connect(self.open_settings)
=======
>>>>>>> 0f096226

        # Горячие клавиши
        for key in ("Ctrl+O","Ctrl+S","Ctrl+E","Ctrl+Z","Ctrl+Y","Space","Ctrl+Enter"):
            act = QtGui.QAction(self); act.setShortcut(QtGui.QKeySequence(key)); self.addAction(act)

        self._on_engine_change(self.cmb_engine.currentText())
        self.log_print(f"Лог пишется в: {LOG_FILE}")

    # --- Логика переключения движков и загрузки голосов ---
    def _on_engine_change(self, engine: str):
        self._refresh_voices(engine)

    def _refresh_voices(self, engine: str):
        self.cmb_voice.blockSignals(True)
        self.cmb_voice.clear()
        if engine == "silero":
            self.lbl_voice.setText("Silero голос:")
            self.cmb_voice.setEditable(False)
            self.cmb_voice.addItems(SILERO_PRESETS)
            self.lbl_key.hide(); self.ed_key.hide()  # Hide API key for non-Yandex engines
        elif engine == "yandex":
            self.lbl_voice.setText("Yandex голос:")
            self.cmb_voice.setEditable(False)
            self.cmb_voice.addItems(YANDEX_VOICES)
            self.lbl_key.show(); self.ed_key.show()  # Show API key when using Yandex
        else:
            self.lbl_voice.setText("Голос:")
            self.cmb_voice.setEditable(True)
            self.lbl_key.hide(); self.ed_key.hide()  # Hide API key for unknown engines
        self.cmb_voice.blockSignals(False)

    # ---------- Хелперы ----------
    def log_print(self, *args):
        msg = " ".join(str(a) for a in args)
        self.log.appendPlainText(msg)
        self.log.verticalScrollBar().setValue(self.log.verticalScrollBar().maximum())
        QtWidgets.QApplication.processEvents()
        log.info(msg)

    def pick_video(self):
        p, _ = QtWidgets.QFileDialog.getOpenFileName(self, "Выбрать видео", str(INPUT_DIR), "Video (*.mp4 *.mkv *.mov)")
        if p: self.video_path = p; self.inp_video.setText(p); self.reset_state(); self.log_print(f"Выбрано видео: {p}")

    def pick_outdir(self):
        p = QtWidgets.QFileDialog.getExistingDirectory(self, "Папка вывода", self.inp_out.text() or str(OUTPUT_DIR))
        if p: self.out_dir = p; self.inp_out.setText(p); self.log_print(f"Папка вывода: {p}")

    def pick_music(self):
        p, _ = QtWidgets.QFileDialog.getOpenFileName(self, "Файл музыки", "", "Audio (*.mp3 *.wav *.flac *.m4a *.ogg)")
        if p: self.music_path = p; self.ed_music.setText(p); self.log_print(f"Музыка: {p}")

    def open_outdir(self):
        p = Path(self.inp_out.text() or ".").resolve()
        if p.exists(): os.startfile(str(p))

    def reset_state(self):
        self.last_phrases = []; self.edited_text = None; self.use_markers = True
        self.log_print("Состояние сброшено. Готово к новому видео.")

    # ---------- Действия ----------
    def show_help(self):
<<<<<<< HEAD
        """Show instructions for connecting Yandex API with clickable links."""
        text = (
            "<ol>"
            "<li><a href='https://cloud.yandex.ru'>Register in Yandex Cloud</a></li>"
            "<li>Create a catalog and enable the SpeechKit service.</li>"
            "<li>Open 'Service Accounts' and create an account.</li>"
            "<li>In 'Access keys' tab generate an API key.</li>"
            "<li>Insert the key in the 'Settings' window.</li>"
            "</ol>"
            "<p>Documentation: <a href='https://cloud.yandex.ru/docs/speechkit/tts/quickstart'>Yandex SpeechKit</a></p>"
        )
        msg = QtWidgets.QMessageBox(self)
        msg.setWindowTitle("Помощь")
        msg.setTextFormat(QtCore.Qt.RichText)
        msg.setTextInteractionFlags(QtCore.Qt.TextBrowserInteraction)
        msg.setText(text)
        msg.exec()

    def open_settings(self):
        """Open settings dialog to edit API keys."""
        dlg = SettingsDialog(self, self.yandex_key, self.chatgpt_key)
        if dlg.exec():
            self.yandex_key, self.chatgpt_key = dlg.get_keys()
            self.log_print("API settings updated.")
=======
        """Show instructions for connecting Yandex API."""
        text = (
            "1. Зарегистрируйтесь в Yandex Cloud: https://cloud.yandex.ru\n"
            "2. В консоли создайте каталог и включите сервис SpeechKit.\n"
            "3. Откройте меню 'Сервисные аккаунты' и создайте аккаунт.\n"
            "4. На вкладке 'Ключи доступа' сформируйте API-ключ.\n"
            "5. Вставьте ключ в поле 'Yandex key' на главном экране.\n"
            "Документация: https://cloud.yandex.ru/docs/speechkit/tts/quickstart"
        )
        QtWidgets.QMessageBox.information(self, "Помощь", text)
>>>>>>> 0f096226

    def recognize_only(self):
        try:
            if not self.inp_video.text().strip():
                QtWidgets.QMessageBox.warning(self, "Нет видео", "Укажи путь к видео."); return
            ffmpeg = ensure_ffmpeg(); self.log_print(f"FFmpeg: {ffmpeg}"); self.log_print("Распознаю речь…")
            with tempfile.TemporaryDirectory() as td:
                wav = Path(td)/"orig.wav"
                cmd = [ffmpeg,"-y","-i",self.inp_video.text(),"-vn","-ac","1","-ar","48000","-acodec","pcm_s16le",str(wav)]
                log.debug("Extract WAV cmd: %s"," ".join(map(str,cmd)))
                subprocess.run(cmd, check=True, stdout=subprocess.PIPE, stderr=subprocess.PIPE, text=True)
                segs = transcribe_whisper(wav, language="ru", model_size=self.cmb_whisper.currentText(), device="cuda")
                self.last_phrases = merge_into_phrases(segs)
            txt = " ".join(t for _,_,t in self.last_phrases)
            self.log_print("Текст:", txt[:700]+"..." if len(txt)>700 else txt); self.log_print("ГОТОВО. Правка (txt).")
        except Exception as e:
            self.log_print(f"Ошибка распознавания: {e}"); log.error("Traceback:\n%s",traceback.format_exc())
            QtWidgets.QMessageBox.critical(self, "Ошибка", str(e))

    def open_editor(self):
        if not self.last_phrases: self.recognize_only()
        if not self.last_phrases: return
        src = phrases_to_marked_text(self.last_phrases) if self.use_markers else " ".join(t for _,_,t in self.last_phrases)
        dlg = QtWidgets.QDialog(self); dlg.setWindowTitle("Правка текста"); dlg.resize(1000,640)
        v = QtWidgets.QVBoxLayout(dlg); v.addWidget(QtWidgets.QLabel("Редактируй. [[#i]] сохраняют тайминги. [[PAUSE=300]] пауза."))
        txt = QtWidgets.QPlainTextEdit(); txt.setPlainText(self.edited_text if self.edited_text else src); v.addWidget(txt,1)
        hb = QtWidgets.QHBoxLayout(); btn_toggle = QtWidgets.QPushButton("Маркеры: ВКЛ")
        def toggle():
            self.use_markers = not self.use_markers
            btn_toggle.setText("Маркеры: ВКЛ" if self.use_markers else "Маркеры: ВЫКЛ")
            txt.setPlainText(phrases_to_marked_text(self.last_phrases) if self.use_markers else " ".join(t for _,_,t in self.last_phrases))
        btn_toggle.clicked.connect(toggle)
        btn_save = QtWidgets.QPushButton("Сохранить"); btn_save.clicked.connect(lambda: (setattr(self,"edited_text",txt.toPlainText().strip()),dlg.accept()))
        hb.addWidget(btn_toggle); hb.addStretch(1); hb.addWidget(btn_save); v.addLayout(hb)
        dlg.exec(); self.log_print("Правки сохранены.")

    def start_render(self):
        try:
            if not self.inp_video.text().strip():
                QtWidgets.QMessageBox.warning(self,"Нет видео","Укажи путь к видео."); return
            engine = self.cmb_engine.currentText(); voice = self.cmb_voice.currentText()
            self.log_print(f"Озвучиваю… (engine={engine}, voice={voice})")
            out = revoice_video(
                self.inp_video.text(), self.inp_out.text(),
                speaker=voice, whisper_size=self.cmb_whisper.currentText(), device="cuda",
                sr=48000, min_gap_ms=int(self.ed_mingap.text() or "350"),
                speed_pct=max(50,min(200,int(self.ed_speed.text() or "100"))),
                edited_text=self.edited_text, phrases_cache=self.last_phrases if self.last_phrases else None,
                use_markers=self.use_markers, read_numbers=self.chk_numbers.isChecked(),
                spell_latin=self.chk_latin.isChecked(), music_path=(self.ed_music.text().strip() or None),
                music_db=float(self.ed_music_db.text() or "-18"), duck_ratio=float(self.ed_duck_ratio.text() or "8.0"),
                duck_thresh=float(self.ed_duck_thresh.text() or "0.05"), tts_engine=engine,
<<<<<<< HEAD
                yandex_key=self.yandex_key, yandex_voice=voice,
=======
                yandex_key=self.ed_key.text().strip(), yandex_voice=voice,
>>>>>>> 0f096226
                speed_jitter=float(self.ed_jitter.text() or "0.03")
            )
            self.log_print("Готово:", out); QtWidgets.QMessageBox.information(self,"Готово",f"Сохранено:\n{out}")
        except Exception as e:
            self.log_print(f"Ошибка озвучивания: {e}"); log.error("Traceback:\n%s",traceback.format_exc())
            QtWidgets.QMessageBox.critical(self,"Ошибка",str(e))

def main():
    """Run application and ensure logs are flushed on exit."""
    app = QtWidgets.QApplication([])
    w = MainWindow()
    w.show()
    exit_code = app.exec()
    logging.shutdown()
    return exit_code

if __name__ == "__main__":
    sys.exit(main())<|MERGE_RESOLUTION|>--- conflicted
+++ resolved
@@ -161,14 +161,8 @@
         self.btn_reset = QtWidgets.QPushButton("Сброс")
         self.btn_open = QtWidgets.QPushButton("Открыть выход…")
         self.btn_help = QtWidgets.QPushButton("Помощь")
-<<<<<<< HEAD
-        self.btn_settings = QtWidgets.QPushButton("Настройки")
-        hb.addWidget(self.btn_rec); hb.addWidget(self.btn_edit); hb.addWidget(self.btn_run)
-        hb.addStretch(1); hb.addWidget(self.btn_help); hb.addWidget(self.btn_settings); hb.addWidget(self.btn_reset); hb.addWidget(self.btn_open)
-=======
         hb.addWidget(self.btn_rec); hb.addWidget(self.btn_edit); hb.addWidget(self.btn_run)
         hb.addStretch(1); hb.addWidget(self.btn_help); hb.addWidget(self.btn_reset); hb.addWidget(self.btn_open)
->>>>>>> 0f096226
         layout.addLayout(hb)
 
         # Лог
@@ -182,10 +176,6 @@
         self.btn_reset.clicked.connect(self.reset_state)
         self.btn_open.clicked.connect(self.open_outdir)
         self.btn_help.clicked.connect(self.show_help)
-<<<<<<< HEAD
-        self.btn_settings.clicked.connect(self.open_settings)
-=======
->>>>>>> 0f096226
 
         # Горячие клавиши
         for key in ("Ctrl+O","Ctrl+S","Ctrl+E","Ctrl+Z","Ctrl+Y","Space","Ctrl+Enter"):
@@ -247,32 +237,6 @@
 
     # ---------- Действия ----------
     def show_help(self):
-<<<<<<< HEAD
-        """Show instructions for connecting Yandex API with clickable links."""
-        text = (
-            "<ol>"
-            "<li><a href='https://cloud.yandex.ru'>Register in Yandex Cloud</a></li>"
-            "<li>Create a catalog and enable the SpeechKit service.</li>"
-            "<li>Open 'Service Accounts' and create an account.</li>"
-            "<li>In 'Access keys' tab generate an API key.</li>"
-            "<li>Insert the key in the 'Settings' window.</li>"
-            "</ol>"
-            "<p>Documentation: <a href='https://cloud.yandex.ru/docs/speechkit/tts/quickstart'>Yandex SpeechKit</a></p>"
-        )
-        msg = QtWidgets.QMessageBox(self)
-        msg.setWindowTitle("Помощь")
-        msg.setTextFormat(QtCore.Qt.RichText)
-        msg.setTextInteractionFlags(QtCore.Qt.TextBrowserInteraction)
-        msg.setText(text)
-        msg.exec()
-
-    def open_settings(self):
-        """Open settings dialog to edit API keys."""
-        dlg = SettingsDialog(self, self.yandex_key, self.chatgpt_key)
-        if dlg.exec():
-            self.yandex_key, self.chatgpt_key = dlg.get_keys()
-            self.log_print("API settings updated.")
-=======
         """Show instructions for connecting Yandex API."""
         text = (
             "1. Зарегистрируйтесь в Yandex Cloud: https://cloud.yandex.ru\n"
@@ -283,7 +247,6 @@
             "Документация: https://cloud.yandex.ru/docs/speechkit/tts/quickstart"
         )
         QtWidgets.QMessageBox.information(self, "Помощь", text)
->>>>>>> 0f096226
 
     def recognize_only(self):
         try:
@@ -336,11 +299,7 @@
                 spell_latin=self.chk_latin.isChecked(), music_path=(self.ed_music.text().strip() or None),
                 music_db=float(self.ed_music_db.text() or "-18"), duck_ratio=float(self.ed_duck_ratio.text() or "8.0"),
                 duck_thresh=float(self.ed_duck_thresh.text() or "0.05"), tts_engine=engine,
-<<<<<<< HEAD
-                yandex_key=self.yandex_key, yandex_voice=voice,
-=======
                 yandex_key=self.ed_key.text().strip(), yandex_voice=voice,
->>>>>>> 0f096226
                 speed_jitter=float(self.ed_jitter.text() or "0.03")
             )
             self.log_print("Готово:", out); QtWidgets.QMessageBox.information(self,"Готово",f"Сохранено:\n{out}")
