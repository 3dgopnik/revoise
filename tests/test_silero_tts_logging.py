--- conflicted
+++ resolved
@@ -1,10 +1,6 @@
 import logging
 import sys
 import types
-<<<<<<< HEAD
-from pathlib import Path
-=======
->>>>>>> 9617a9eb
 
 import pytest
 
@@ -12,16 +8,6 @@
 
 
 def test_silero_logs_torch_version(monkeypatch):
-<<<<<<< HEAD
-    dummy_torch = types.SimpleNamespace(
-        __version__="1.2.3",
-        hub=types.SimpleNamespace(
-            load=lambda *a, **k: (_ for _ in ()).throw(RuntimeError("stop")),
-            get_dir=lambda: ".",
-        ),
-        set_num_threads=lambda *a, **k: None,
-        device=lambda *a, **k: None,
-=======
     monkeypatch.delitem(sys.modules, "torch", raising=False)
     monkeypatch.setitem(sys.modules, "omegaconf", types.ModuleType("omegaconf"))
 
@@ -32,18 +18,11 @@
             get_dir=lambda: ".",
             load=lambda *a, **k: (_ for _ in ()).throw(RuntimeError("stop")),
         ),
->>>>>>> 9617a9eb
     )
     monkeypatch.setitem(sys.modules, "torch", dummy_torch)
 
     messages: list[str] = []
-    monkeypatch.setattr(logging, "info", lambda msg, *a, **k: messages.append(msg % a))
 
-<<<<<<< HEAD
-    tts = SileroTTS(Path("."), auto_download=True)
-    with pytest.raises(RuntimeError, match="Silero download failed: stop"):
-        tts._ensure_model(auto_download=True)
-=======
     def fake_info(msg, *args, **kwargs):
         messages.append(msg % args)
 
@@ -53,6 +32,5 @@
     tts = SileroTTS()
     with pytest.raises(RuntimeError, match="stop"):
         tts._ensure_model()
->>>>>>> 9617a9eb
 
-    assert any("1.2.3" in m for m in messages)+    assert messages and "1.2.3" in messages[0]