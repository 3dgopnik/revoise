# RevoicePortable — TTS/STT Pipeline и UI

> Мини-портативный пайплайн: извлечь аудио → faster-whisper → правка → TTS → ffmpeg-mux.  
> Цель — «распаковал и запустил»: UI на PySide6, офлайн TTS приоритет, Live-режим опционально.

## 📌 Оглавление
0. [Готово (Done)](#готово-done)  
1. [Архитектура и папка portable](#архитектура-и-папка-portable)  
2. [Сборка окружения (uv)](#сборка-окружения-uv)  
3. [Новая оболочка UI (Qt / PySide6)](#новая-оболочка-ui-qt--pyside6)  
4. [Редактор текста и таймингов](#редактор-текста-и-таймингов)  
5. [TTS-движки (офлайн/онлайн)](#tts-движки-офлайнонлайн)  
6. [Звук: музыка, SFX, постпроцесс](#звук-музыка-sfx-постпроцесс)  
7. [Лёгкий видеоредактор (таймлайн)](#лёгкий-видеоредактор-таймлайн)  
8. [Live режим (реалтайм ассистент)](#live-режим-реалтайм-ассистент)  
9. [«Было → стало» и сравнение](#было--стало-и-сравнение)  
10. [Пресеты диктора и качества](#пресеты-диктора-и-качества)  
11. [Дорожная карта по спринтам](#дорожная-карта-по-спринтам)  
12. [Риски и контроль качества](#риски-и-контроль-качества)  

---

## Готово (Done)
- Однокнопочный офлайн-пайплайн: извлечь аудио → faster-whisper → правка → TTS → ffmpeg-mux  
- Починен ducking в ffmpeg (без `makeup=0`)  
- Нормализация чисел/англ. слов (`num2words`, базовый препроцесс)  
- Сброс состояния между роликами (не тянется текст прошлого видео)  

---

## Архитектура и папка portable
```
/RevoicePortable/
  /bin/ffmpeg.exe
  /models/
    /whisper/
    /tts/ (silero, coqui_xtts, dia, mars5, vibevoice, chatterbox)
    /lipsync/
  /sfx/
  /input/
  /output/
  /ui/
  /core/
  /projects/
  /logs/
  uv.lock
  pyproject.toml
```
 Папка `models/` может быть пустой; см. `models/README.md` для загрузки весов.
 Реестр официальных ссылок находится в `models/model_registry.json`.
 Добавляйте новые модели или зеркала, дописывая массив URL-ов в нужную категорию (`tts`, `stt`, `llm`).
Видео для обработки кладите в папку `input`, готовые ролики появляются в `output` (например, `D:\revoise\input` и `D:\revoise\output`).

---

## Сборка окружения (uv)
- Требуется Python 3.10–3.12 и [uv](https://docs.astral.sh/uv/).
- Установка зависимостей и запуск UI:
```bash
uv sync --all-extras --frozen || uv sync
uv run python -m ui.main_window
```
- Проверки качества:
```bash
uv run ruff check .
uv run ruff format --check .
uv run mypy .
uv run pytest -q
```
- Windows: запустить `revoice_portable.bat`, Linux/macOS: `./revoice_portable.sh`.

---

## Новая оболочка UI (Qt / PySide6)
- Главное окно: входное видео, выбор TTS, музыка/SFX, рендер
- Редактор текста: таблица сегментов (start/end/original/edited) + diff-подсветка
- Аудиомиксер: голос, фон, SFX
- Хоткеи: Ctrl+O/S/E, Ctrl+Z/Y, Ctrl+C/X/V, Ctrl+A, Ctrl+Enter, Space
- Контекстное меню ПКМ

---

## Редактор текста и таймингов
- Импорт/экспорт JSON/CSV/SRT, вставка из буфера, сброс правок
- Ритм-якоря, автопунктуация, VAD-паузы (350–450 ms), `speed_jitter`

---

## TTS-движки (офлайн/онлайн)
**Офлайн (приоритет):** Silero, Coqui XTTS-v2, Dia, MARS5, Orpheus
**Онлайн/гибрид:** Hume, gTTS, Gemini, OpenAI TTS, Minimax, Chatterbox, VibeVoice
Сравнение: https://huggingface.co/spaces/TTS-AGI/TTS-Arena

> Silero модели ищутся в папке `models/tts/silero/` (файл `.pt`).
> Референсы спикеров для Coqui XTTS кладите в `models/speakers/<имя>`.

### Silero prerequisites
```bash
pip install torch --index-url https://download.pytorch.org/whl/cpu
```

<<<<<<< HEAD
### TTS dependencies
Missing Python packages are installed automatically for TTS engines:

- Silero: `torch` (`pip install torch --index-url https://download.pytorch.org/whl/cpu`)
- Coqui XTTS: `TTS`
- gTTS: `gTTS`

=======
>>>>>>> a34cfcfa
- gTTS: выберите движок `gtts` в UI. Сервис не предлагает голоса и требует интернет.

---

## Звук: музыка, SFX, постпроцесс
- Фон: −18 dB, sidechain ducking (без `makeup=0`), «поднимать на паузах»
- Голос: лёгкий компрессор, де-клик, нормализация
- SFX: ручной слой или генерация (ElevenLabs SFX)

---

## Лёгкий видеоредактор (таймлайн)
- Обрезка/трим/скорость, логотип/заставка
- Дорожки: Video • Voice • Music • SFX, зум таймлайна, маркеры
- Экспорт: H.264/H.265, SRT/впечённые субтитры

---

## Live режим (реалтайм ассистент)
- Интеграция: https://github.com/Mozer/talk-llama-fast
- STT: whisper.cpp, LLM: Mistral 7B (Q5_0.gguf), TTS: XTTSv2 streaming

---

## «Было → стало» и сравнение
- Два плеера (оригинал/новая озвучка) + таблица параметров
- Экспорт отчёта (HTML/CSV) со списком изменённых сегментов и таймингов

---

## Пресеты диктора и качества
- По умолчанию: speed 0.98–1.02, pause 350–450 ms, `speed_jitter=0.03–0.05`
- Стили: Нейтральный, Объясняющий, Рекламный, Дружелюбный
- Кнопка «Сохранить мой пресет» → `.rvpreset`

---

## Дорожная карта по спринтам
- Спринт A — Qt-MVP (UI, редактор с diff, ducking, .rvproj)
- Спринт B — Ритм/стабильность (якоря, постпроцесс, экспорт SRT/CSV)
- Спринт C — TTS-пул (Dia/MARS5), предпрослушка
- Спринт D — Таймлайн (NLE-лайт)
- Спринт E — Live режим (talk-llama-fast)
- Спринт F — Облако (Hume, Gemini, OpenAI TTS), SFX-генерация

---

## Риски и контроль качества
- VRAM/веса: проверять видеопамять, предлагать лёгкие модели
- RU дикция: не использовать EN/ZH zero-shot для RU по умолчанию
- Лицензии/контент: предупреждать при клонировании голосов
- Логи и профилирование производительности

```bash
uv run ruff check .
uv run ruff format --check .
uv run mypy .
uv run pytest -q
```

---

## Быстрый старт
```bash
# 1) Установить uv и Python 3.10–3.12
# 2) Синхронизировать зависимости
uv sync
# 3) (Опционально) положить ffmpeg в ./bin или поставить в PATH
# 4) Запуск UI
uv run python -m ui.main_window
```

## Лицензия
MIT<|MERGE_RESOLUTION|>--- conflicted
+++ resolved
@@ -99,7 +99,6 @@
 pip install torch --index-url https://download.pytorch.org/whl/cpu
 ```
 
-<<<<<<< HEAD
 ### TTS dependencies
 Missing Python packages are installed automatically for TTS engines:
 
@@ -107,8 +106,7 @@
 - Coqui XTTS: `TTS`
 - gTTS: `gTTS`
 
-=======
->>>>>>> a34cfcfa
+
 - gTTS: выберите движок `gtts` в UI. Сервис не предлагает голоса и требует интернет.
 
 ---
