"""Prepare portable environment by fetching models and dependencies."""

from __future__ import annotations

import argparse
import os
import sys
from pathlib import Path

ROOT = Path(__file__).resolve().parent.parent
sys.path.insert(0, str(ROOT))

os.environ.setdefault("REVOISE_TTS_PKG_DIR", str(ROOT / ".portable_pkgs"))

from core.model_manager import ensure_model, list_models  # noqa: E402
from core.tts_dependencies import ensure_tts_dependencies  # noqa: E402
from tools.fetch_tts_models import fetch  # noqa: E402


def main() -> None:
    parser = argparse.ArgumentParser(description="Bootstrap portable resources")
    available_stt = sorted(list_models("stt"))
    parser.add_argument(
        "--stt",
        action="append",
        choices=available_stt,
        help="STT model to prefetch",
    )
    parser.add_argument(
        "--all-stt",
        action="store_true",
        help="Fetch all STT models",
    )
    args = parser.parse_args()

<<<<<<< HEAD
    tts_models = sorted({*list_models("tts"), "silero"})
    for engine in (*tts_models, "gtts"):
=======
    engines = sorted({*list_models("tts"), "silero", "gtts"})
    for engine in engines:
>>>>>>> bc13a64d
        try:
            ensure_tts_dependencies(engine)
        except RuntimeError as exc:  # pragma: no cover - optional deps
            print(f"Skipping {engine} dependencies: {exc}")
<<<<<<< HEAD
    fetch(tts_models)
=======
    fetch(list(engines))
>>>>>>> bc13a64d

    stt_models: list[str] = []
    if args.all_stt:
        stt_models = available_stt
    elif args.stt:
        stt_models = args.stt
    for name in stt_models:
        ensure_model(name, "stt", auto_download=True)


if __name__ == "__main__":  # pragma: no cover
    main()<|MERGE_RESOLUTION|>--- conflicted
+++ resolved
@@ -33,24 +33,16 @@
     )
     args = parser.parse_args()
 
-<<<<<<< HEAD
     tts_models = sorted({*list_models("tts"), "silero"})
     for engine in (*tts_models, "gtts"):
-=======
-    engines = sorted({*list_models("tts"), "silero", "gtts"})
-    for engine in engines:
->>>>>>> bc13a64d
+
         try:
             ensure_tts_dependencies(engine)
         except RuntimeError as exc:  # pragma: no cover - optional deps
             print(f"Skipping {engine} dependencies: {exc}")
-<<<<<<< HEAD
+
     fetch(tts_models)
-=======
-    fetch(list(engines))
->>>>>>> bc13a64d
-
-    stt_models: list[str] = []
+   stt_models: list[str] = []
     if args.all_stt:
         stt_models = available_stt
     elif args.stt:
