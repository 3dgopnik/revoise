--- conflicted
+++ resolved
@@ -75,10 +75,6 @@
 
     def _ensure_model(self, parent: Any | None = None):
         if SileroTTS._model is None:
-<<<<<<< HEAD
-            ensure_tts_dependencies("silero")
-            import torch
-=======
             try:
                 import torch
             except ModuleNotFoundError as exc:
@@ -86,7 +82,6 @@
                     "SileroTTS requires the 'torch' package. "
                     "Install it via `pip install torch --index-url https://download.pytorch.org/whl/cpu`"
                 ) from exc
->>>>>>> a34cfcfa
 
             model_dir = model_service.get_model_path(
                 "silero", "tts", parent=parent, auto_download=True
