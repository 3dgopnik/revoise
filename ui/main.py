--- conflicted
+++ resolved
@@ -49,7 +49,6 @@
 )
 from core.model_manager import list_models
 from core.tts_adapters import SILERO_VOICES
-<<<<<<< HEAD
 try:
     from core.qwen_editor import QwenEditor  # type: ignore
 except Exception as e:  # pragma: no cover - optional dependency
@@ -57,9 +56,7 @@
     _QWEN_IMPORT_ERROR = e
 else:
     _QWEN_IMPORT_ERROR = None
-=======
 from core.qwen_editor import QwenEditor
->>>>>>> b0060cc2
 
 YANDEX_VOICES = ["ermil","filipp","alena","jane","oksana","zahar","omazh","madirus"]
 
@@ -93,16 +90,13 @@
 
         self.project_path = None
         self.segments = []
-<<<<<<< HEAD
         self.qwen_editor = None
         if QwenEditor is not None:
             try:
                 self.qwen_editor = QwenEditor()
             except Exception as err:
                 log.warning("QwenEditor init failed: %s", err)
-=======
         self.qwen_editor = QwenEditor()
->>>>>>> b0060cc2
 
         # API keys for external services
         self.yandex_key = ""
@@ -119,12 +113,9 @@
         log.info("UI start. Version=%s", APP_VER)
         self._build_ui()
 
-<<<<<<< HEAD
         if self.qwen_editor is None:
             self.ai_edit_btn.setEnabled(False)
 
-=======
->>>>>>> b0060cc2
         self.status = self.statusBar()
         self.status.showMessage("Ready")
 
