# -*- coding: utf-8 -*-
import logging
import re
import shutil
import subprocess
import tempfile
from pathlib import Path
from typing import Any, List, Optional, Tuple
from itertools import zip_longest

import numpy as np
import soundfile as sf
from tqdm import tqdm
from num2words import num2words
from .tts_adapters import BeepTTS, CoquiXTTS, SileroTTS, YandexTTS, GTTSTTS

logger = logging.getLogger(__name__)

# ===================== Global =====================
FWHISPER: Any | None = None
TTS_MODEL = None

MULTISPACE = re.compile(r"\s+")
PAUSE_TAG = re.compile(r"\[\[\s*PAUSE\s*=\s*(\d+)\s*\]\]", re.IGNORECASE)


# ===================== Утилиты =====================
def run(cmd: List[str]):
    logger.debug("Run: %s", " ".join(cmd))
    try:
        r = subprocess.run(cmd, stdout=subprocess.PIPE, stderr=subprocess.PIPE, text=True)
        logger.debug("STDOUT: %s", r.stdout)  # capture normal output
        logger.debug("STDERR: %s", r.stderr)  # capture warnings/errors
        if r.returncode != 0:
            raise RuntimeError(
                f"Command failed: {' '.join(cmd)}\nSTDOUT:\n{r.stdout}\nSTDERR:\n{r.stderr}"
            )
        return r
    except Exception:
        logger.exception("Run failed")
        raise


def ensure_ffmpeg() -> str:
    exe = shutil.which("ffmpeg")
    if exe:
        return exe
    local = Path(__file__).resolve().parent.parent / "bin" / "ffmpeg.exe"
    if local.exists():
        return str(local)
    raise RuntimeError("ffmpeg не найден. Положите ffmpeg.exe в bin/ или добавьте в PATH.")


# ===================== Whisper =====================
def transcribe_whisper(audio_wav: Path, language="ru", model_size="large-v3", device="cuda"):
    global FWHISPER
    logger.debug("Starting transcribe_whisper for %s", audio_wav)
    try:
        from faster_whisper import WhisperModel

        need_load = (FWHISPER is None) or getattr(FWHISPER, "_name", "") != model_size
        if need_load:
            logger.info("Loading Whisper model %s on %s", model_size, device)
            compute_type = "int8_float16" if device == "cuda" else "int8"
            FWHISPER = WhisperModel(model_size, device=device, compute_type=compute_type)
            FWHISPER._name = model_size
        assert FWHISPER is not None
        segments, _ = FWHISPER.transcribe(
<<<<<<< HEAD
            str(audio_wav),
            language=language,
            vad_filter=True,
=======
            str(audio_wav), language=language, vad_filter=True,
>>>>>>> fc6ec422
            vad_parameters={"min_silence_duration_ms": 300},
        )
        result = [(s.start, s.end, s.text.strip()) for s in segments]
        logger.debug("Finished transcribe_whisper with %d segments", len(result))
        return result
    except Exception:
        logger.exception("Whisper transcription failed")
        raise


# ===================== Фразы =====================
def merge_into_phrases(segments: List[Tuple[float, float, str]], max_gap=0.35, min_len=0.8):
    """Merge short segments into longer phrases.

    Segments are sorted by their start time to ensure chronological processing.

    Parameters
    ----------
    segments : List[Tuple[float, float, str]]
        Input segments as (start, end, text) tuples.
    max_gap : float, optional
        Maximum allowed pause between segments to merge them.
    min_len : float, optional
        Minimum phrase length before a gap can split phrases.

    Returns
    -------
    List[Tuple[float, float, str]]
        Merged phrases sorted by start time.
    """

    phrases: List[Tuple[float, float, str]] = []
    if not segments:
        return phrases

    # Sort segments by start time to handle unsorted input
    segments = sorted(segments, key=lambda s: s[0])

    cs, ce, ct = segments[0]
    for s, e, t in segments[1:]:
        gap = s - ce
        if gap <= max_gap or (ce - cs) < min_len:
            ce, ct = e, (ct + " " + t).strip()
        else:
            phrases.append((cs, ce, MULTISPACE.sub(" ", ct).strip()))
            cs, ce, ct = s, e, t
    phrases.append((cs, ce, MULTISPACE.sub(" ", ct).strip()))
    return phrases


def phrases_to_marked_text(phrases: List[Tuple[float, float, str]]) -> str:
    lines = []
    for i, (_, _, t) in enumerate(phrases, start=1):
        lines.append(f"[[#{i}]] {t}")
    return "\n".join(lines)


def apply_edited_text(
    phrases: List[Tuple[float, float, str]],
    edited_text: str,
    *,
    use_markers: bool = True,
) -> List[Tuple[float, float, str]]:
    """Apply user edits to phrases.

    Parameters
    ----------
    phrases:
        Original phrases with timings.
    edited_text:
        User edited text. Each line corresponds to a phrase.
    use_markers:
        Whether ``[[#i]]`` markers are present in the text.

    Notes
    -----
    If ``edited_text`` contains fewer lines than there are phrases, the
    remaining phrases keep their original text. Extra lines in
    ``edited_text`` are ignored.

    Returns
    -------
    List[Tuple[float, float, str]]
        Phrases with updated text.
    """

    lines = [ln.strip() for ln in edited_text.strip().splitlines() if ln.strip()]

    updated: List[Tuple[float, float, str]] = []
    if use_markers:
        marker_re = re.compile(r"\s*\[\[#\d+\]\]\s*(.*)")
        for phrase, line in zip_longest(phrases, lines):
            if phrase is None:
                break
            start, end, original = phrase
            if line is None:
                text = original
            else:
                m = marker_re.fullmatch(line)
                text = m.group(1).strip() if m else line
            updated.append((start, end, text))
    else:
        for phrase, line in zip_longest(phrases, lines):
            if phrase is None:
                break
            start, end, original = phrase
            text = original if line is None else line
            updated.append((start, end, text))
    return updated


def _setup(
    wav: Path,
    whisper_size: str,
    device: str,
    phrases_cache: Optional[List[Tuple[float, float, str]]],
    edited_text: Optional[str],
    *,
    use_markers: bool,
) -> List[Tuple[float, float, str]]:
    """Prepare phrases: transcribe if needed and apply edited text."""

    logger.debug(
        "Starting _setup with cache=%s edited=%s",
        phrases_cache is not None,
        bool(edited_text),
    )
    try:
        if phrases_cache is None:
            logger.info("Transcribing audio %s", wav)
            segs = transcribe_whisper(wav, language="ru", model_size=whisper_size, device=device)
            if not segs:
                raise RuntimeError("Речь не обнаружена.")
            phrases = merge_into_phrases(segs, max_gap=0.35, min_len=0.8)
            logger.debug("Merged into %d phrases", len(phrases))
        else:
            logger.debug("Using cached phrases")
            phrases = phrases_cache

        if edited_text:
            logger.debug("Applying edited text")
            phrases = apply_edited_text(phrases, edited_text, use_markers=use_markers)

        logger.debug("_setup produced %d phrases", len(phrases))
        return phrases
    except Exception:
        logger.exception("_setup failed")
        raise


def normalize_text(text: str, *, read_numbers: bool = False, spell_latin: bool = False) -> str:
    """Рудиментарная нормализация текста для TTS."""

    def _num(match: re.Match[str]) -> str:
        try:
            return num2words(int(match.group(0)), lang="ru")
        except Exception:
            return match.group(0)

    if read_numbers:
        text = re.sub(r"\d+", _num, text)
    if spell_latin:
        text = re.sub(r"[A-Za-z]+", lambda m: " ".join(list(m.group())), text)
    return text


# ===================== TTS-заглушки =====================
# Здесь остаются твои текущие реализации synth_natural и synth_chunk.
# Если используется Silero/Yandex/XTTS — они будут вызывать normalize_text с read_numbers/spell_latin.


def synth_chunk(
    ffmpeg: str,
    text: str,
    sr: int,
    speaker: str,
    tmpdir: Path,
    tts_engine: str,
    read_numbers: bool = False,
    spell_latin: bool = False,
    yandex_key: Optional[str] = None,
    yandex_voice: Optional[str] = None,
) -> np.ndarray:
    """Generate an audio fragment for a single phrase."""

    text = normalize_text(text, read_numbers=read_numbers, spell_latin=spell_latin)
    engine = (tts_engine or "beep").lower()
    logger.debug("Synthesizing chunk with engine=%s", engine)
    try:
        if engine == "beep":
            wav = BeepTTS().tts(text, speaker, sr=sr)
            model_sr = sr
        elif engine == "silero":
            wav = SileroTTS(Path(__file__).resolve().parent.parent).tts(text, speaker, sr=sr)
            model_sr = sr
        elif engine == "coqui_xtts":
            wav = CoquiXTTS(Path(__file__).resolve().parent.parent).tts(text, speaker, sr=24000)
            model_sr = 24000
        elif engine == "gtts":
            wav = GTTSTTS().tts(text, speaker, sr=sr)
            model_sr = sr
        elif engine == "yandex":
            if not yandex_key or not (yandex_voice or speaker):
                raise ValueError("Yandex TTS requires yandex_key and yandex_voice")
            voice = yandex_voice or speaker
            wav = YandexTTS().tts(text, voice, sr=sr, key=yandex_key)
            model_sr = sr
        else:
            raise ValueError(f"Unsupported TTS engine: {engine}")

        raw = tmpdir / "tts_raw.wav"
        sf.write(raw, wav, model_sr)
        out = tmpdir / "tts.wav"
        run(
            [
                ffmpeg,
                "-y",
                "-i",
                str(raw),
                "-ac",
                "1",
                "-ar",
                str(sr),
                "-c:a",
                "pcm_s16le",
                str(out),
            ]
        )
        wav_out, _ = sf.read(out, dtype=np.float32)
        logger.debug("synth_chunk produced %d samples", len(wav_out))
        return wav_out
    except Exception:
        logger.exception("synth_chunk failed")
        raise


def synth_natural(
    ffmpeg: str,
    phrases: List[Tuple[float, float, str]],
    sr: int,
    speaker: str,
    tmpdir: Path,
    tts_engine: str,
    yandex_key: Optional[str] = None,
    yandex_voice: Optional[str] = None,
    min_gap_sec: float = 0.30,
    overall_speed: float = 1.0,
    read_numbers: bool = False,
    spell_latin: bool = False,
    speed_jitter: float = 0.03,
) -> Path:
    """
    Simple synthesis: calls synth_chunk for each phrase.
    """
    logger.info("Starting synth_natural for %d phrases", len(phrases))
    total_dur = phrases[-1][1] + 3.0
    master = np.zeros(int(total_dur * sr), dtype=np.float32)
    cur_tail = 0.0
    try:
        for i, (start, end, txt) in enumerate(tqdm(phrases, desc="TTS", unit="phr"), start=1):
            logger.debug("Synthesizing phrase %d", i)
            try:
                wav = synth_chunk(
                    ffmpeg,
                    txt,
                    sr,
                    speaker,
                    tmpdir,
                    tts_engine,
                    read_numbers=read_numbers,
                    spell_latin=spell_latin,
                    yandex_key=yandex_key,
                    yandex_voice=yandex_voice,
                )
            except Exception:
                logger.exception("synth_chunk failed for phrase %d", i)
                raise
            place_t = max(start, cur_tail + min_gap_sec)
            s0 = int(place_t * sr)
            s1 = min(len(master), s0 + len(wav))
            if s0 < len(master):
                master[s0:s1] += wav[: (s1 - s0)]
            cur_tail = (s0 + len(wav)) / sr
        out_wav = tmpdir / "voice_aligned.wav"
        sf.write(out_wav, master, sr)
        logger.info("Finished synth_natural: %s", out_wav)
        return out_wav
    except Exception:
        logger.exception("synth_natural failed")
        raise


# ===================== Основной пайплайн =====================
def revoice_video(
    video: str,
    outdir: str,
    speaker: str,
    whisper_size: str,
    device: str,
    sr: int = 48000,
    min_gap_ms: int = 300,
    speed_pct: int = 100,
    edited_text: Optional[str] = None,
    phrases_cache: Optional[List[Tuple[float, float, str]]] = None,
    use_markers: bool = True,
    read_numbers: bool = False,
    spell_latin: bool = False,
    music_path: Optional[str] = None,
    music_db: float = -18.0,
    duck_ratio: float = 8.0,
    duck_thresh: float = 0.05,
    tts_engine: str = "silero",
    yandex_key: Optional[str] = None,
    yandex_voice: Optional[str] = None,
    speed_jitter: float = 0.03,
) -> str:
    """Main revoicing function: transcribes, synthesizes speech, and mixes."""
    logger.info("Starting revoice_video for %s", video)
    ffmpeg = ensure_ffmpeg()
    in_video = Path(video).resolve()
    out_dirp = Path(outdir).resolve()
    out_dirp.mkdir(parents=True, exist_ok=True)
    if not in_video.exists():
        raise FileNotFoundError(in_video)

    with tempfile.TemporaryDirectory() as td:
        tmp = Path(td)
        wav = tmp / "orig.wav"
        logger.debug("Extracting audio from %s", in_video)
        try:
            run(
                [
                    ffmpeg,
                    "-y",
                    "-i",
                    str(in_video),
                    "-vn",
                    "-ac",
                    "1",
                    "-ar",
                    str(sr),
                    "-acodec",
                    "pcm_s16le",
                    str(wav),
                ]
            )
        except Exception:
            logger.exception("Failed to extract audio")
            raise

        try:
            phrases = _setup(
                wav,
                whisper_size,
                device,
                phrases_cache,
                edited_text,
                use_markers=use_markers,
            )
        except ValueError as e:
            logger.exception("_setup reported invalid edited_text")
            raise ValueError(f"Invalid edited_text: {e}") from e
        except Exception:
            logger.exception("_setup failed")
            raise

        logger.info("Synthesizing voice track")
        try:
            voice_wav = synth_natural(
                ffmpeg,
                phrases,
                sr,
                speaker,
                tmp,
                tts_engine,
                yandex_key=yandex_key,
                yandex_voice=yandex_voice,
                min_gap_sec=max(0, min_gap_ms) / 1000.0,
                overall_speed=np.clip(speed_pct / 100.0, 0.8, 1.2),
                read_numbers=read_numbers,
                spell_latin=spell_latin,
                speed_jitter=speed_jitter,
            )
        except Exception:
            logger.exception("synth_natural failed in revoice_video")
            raise

        # Replace audio if no background music is provided
        if not music_path or not Path(music_path).exists():
            logger.info("Muxing video without background music")
            out_video = out_dirp / f"{in_video.stem}_revoiced.mp4"
            try:
                run(
                    [
                        ffmpeg,
                        "-y",
                        "-i",
                        str(in_video),
                        "-i",
                        str(voice_wav),
                        "-map",
                        "0:v:0",
                        "-map",
                        "1:a:0",
                        "-c:v",
                        "copy",
                        "-shortest",
                        str(out_video),
                    ]
                )
            except Exception:
                logger.exception("Video muxing failed")
                raise
            logger.info("revoice_video finished: %s", out_video)
            return str(out_video)

        # Mixing voice with background music
        logger.info("Mixing voice with background music")
        out_audio = tmp / "mix.wav"
        cmd = [
            ffmpeg,
            "-y",
            "-i",
            str(voice_wav),
            "-stream_loop",
            "-1",
            "-i",
            str(music_path),
            "-filter_complex",
            f"[1:a]volume={music_db}dB[bg];",
            f"[bg][0:a]sidechaincompress=threshold={duck_thresh}:ratio={duck_ratio}:attack=20:release=300[mduck];",
            "[mduck][0:a]amix=inputs=2:duration=first:dropout_transition=200,volume=1.0[out]",
<<<<<<< HEAD
            "-map",
            "[out]",
            "-ar",
            str(sr),
            "-ac",
            "1",
            "-c:a",
            "pcm_s16le",
            str(out_audio),
=======
            "-map", "[out]",
            "-ar", str(sr), "-ac", "1", "-c:a", "pcm_s16le", str(out_audio)
>>>>>>> fc6ec422
        ]
        try:
            run(cmd)
        except Exception:
            logger.exception("Audio mixing failed")
            raise

        out_video = out_dirp / f"{in_video.stem}_revoiced.mp4"
        try:
            run(
                [
                    ffmpeg,
                    "-y",
                    "-i",
                    str(in_video),
                    "-i",
                    str(out_audio),
                    "-map",
                    "0:v:0",
                    "-map",
                    "1:a:0",
                    "-c:v",
                    "copy",
                    "-shortest",
                    str(out_video),
                ]
            )
        except Exception:
            logger.exception("Final muxing failed")
            raise
        logger.info("revoice_video finished: %s", out_video)
        return str(out_video)<|MERGE_RESOLUTION|>--- conflicted
+++ resolved
@@ -66,13 +66,7 @@
             FWHISPER._name = model_size
         assert FWHISPER is not None
         segments, _ = FWHISPER.transcribe(
-<<<<<<< HEAD
-            str(audio_wav),
-            language=language,
-            vad_filter=True,
-=======
             str(audio_wav), language=language, vad_filter=True,
->>>>>>> fc6ec422
             vad_parameters={"min_silence_duration_ms": 300},
         )
         result = [(s.start, s.end, s.text.strip()) for s in segments]
@@ -505,20 +499,8 @@
             f"[1:a]volume={music_db}dB[bg];",
             f"[bg][0:a]sidechaincompress=threshold={duck_thresh}:ratio={duck_ratio}:attack=20:release=300[mduck];",
             "[mduck][0:a]amix=inputs=2:duration=first:dropout_transition=200,volume=1.0[out]",
-<<<<<<< HEAD
-            "-map",
-            "[out]",
-            "-ar",
-            str(sr),
-            "-ac",
-            "1",
-            "-c:a",
-            "pcm_s16le",
-            str(out_audio),
-=======
             "-map", "[out]",
             "-ar", str(sr), "-ac", "1", "-c:a", "pcm_s16le", str(out_audio)
->>>>>>> fc6ec422
         ]
         try:
             run(cmd)
